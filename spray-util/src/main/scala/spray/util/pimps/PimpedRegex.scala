/*
 * Copyright (C) 2011-2013 spray.io
 *
 * Licensed under the Apache License, Version 2.0 (the "License");
 * you may not use this file except in compliance with the License.
 * You may obtain a copy of the License at
 *
 * http://www.apache.org/licenses/LICENSE-2.0
 *
 * Unless required by applicable law or agreed to in writing, software
 * distributed under the License is distributed on an "AS IS" BASIS,
 * WITHOUT WARRANTIES OR CONDITIONS OF ANY KIND, either express or implied.
 * See the License for the specific language governing permissions and
 * limitations under the License.
 */

package spray.util.pimps

import util.matching.Regex
import java.util.regex.Pattern
<<<<<<< HEAD
=======
import scala.util.matching.Regex
>>>>>>> af24d2fa

class PimpedRegex(regex: Regex) {

  def groupCount = {
    try {
      val field = classOf[Pattern].getDeclaredField("capturingGroupCount")
      field.setAccessible(true)
      field.getInt(regex.pattern) - 1
    } catch {
      case t: Throwable ⇒
        throw new RuntimeException("Could not determine regex group count: " + regex.pattern.pattern, t)
    }
  }

}<|MERGE_RESOLUTION|>--- conflicted
+++ resolved
@@ -16,12 +16,8 @@
 
 package spray.util.pimps
 
-import util.matching.Regex
 import java.util.regex.Pattern
-<<<<<<< HEAD
-=======
 import scala.util.matching.Regex
->>>>>>> af24d2fa
 
 class PimpedRegex(regex: Regex) {
 
