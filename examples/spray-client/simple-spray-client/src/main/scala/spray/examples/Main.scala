--- conflicted
+++ resolved
@@ -1,10 +1,6 @@
 package spray.examples
 
-<<<<<<< HEAD
-=======
-import scala.util.{Success, Failure}
-import scala.concurrent.duration._
->>>>>>> af24d2fa
+import akka.util.duration._
 import akka.actor.{Props, ActorSystem}
 import akka.pattern.ask
 import akka.util.Timeout
@@ -15,6 +11,7 @@
 import spray.httpx.SprayJsonSupport
 import spray.client.pipelining._
 import spray.http._
+import spray.util._
 
 case class Elevation(location: Location, elevation: Double)
 case class Location(lat: Double, lng: Double)
@@ -29,70 +26,6 @@
 
 object Main extends App {
   // we need an ActorSystem to host our application in
-<<<<<<< HEAD
-  val system = ActorSystem("simple-spray-client")
-  def log = system.log
-
-  // create and start the default spray-can HttpClient
-  val httpClient = DefaultHttpClient(system)
-
-  startExample1()
-
-  ///////////////////////////////////////////////////
-
-  def startExample1() {
-    log.info("Getting http://github.com ...")
-    // an HttpConduit gives us access to an HTTP server,
-    // it manages a pool of connections to _one_ host/port combination
-    val conduit = system.actorOf(
-      props = Props(new HttpConduit(httpClient, "github.com")),
-      name = "http-conduit"
-    )
-
-    // send a simple request
-    val pipeline = HttpConduit.sendReceive(conduit)
-    val responseFuture = pipeline(HttpRequest(method = HttpMethods.GET, uri = "/"))
-    responseFuture onComplete {
-      case Right(response) =>
-        log.info(
-          """|Response for GET request to github.com:
-             |status : {}
-             |headers: {}
-             |body   : {}""".stripMargin,
-          response.status.value, response.headers.mkString("\n  ", "\n  ", ""), response.entity.asString
-        )
-        system.stop(conduit) // the conduit can be stopped when all operations on it have been completed
-        startExample2()
-
-      case Left(error) =>
-        log.error(error, "Couldn't get http://github.com")
-        system.shutdown() // also stops all conduits (since they are actors)
-    }
-  }
-
-  def startExample2() {
-    log.info("Requesting the elevation of Mt. Everest from Googles Elevation API...")
-    val conduit = system.actorOf(
-      props = Props(new HttpConduit(httpClient, "maps.googleapis.com")),
-      name = "http-conduit"
-    )
-
-    import HttpConduit._
-    import ElevationJsonProtocol._
-    import SprayJsonSupport._
-    val pipeline = sendReceive(conduit) ~> unmarshal[GoogleApiResult[Elevation]]
-
-    val responseF = pipeline(Get("/maps/api/elevation/json?locations=27.988056,86.925278&sensor=false"))
-    responseF onComplete {
-      case Right(response) =>
-        log.info("The elevation of Mt. Everest is: {} m", response.results.head.elevation)
-        system.shutdown() // also stops all conduits (since they are actors)
-
-      case Left(error) =>
-        log.error(error, "Couldn't get elevation")
-        system.shutdown() // also stops all conduits (since they are actors)
-    }
-=======
   implicit val system = ActorSystem("simple-spray-client")
   import system.dispatcher // execution context for futures below
   val log = Logging(system, getClass)
@@ -107,11 +40,11 @@
     Get("http://maps.googleapis.com/maps/api/elevation/json?locations=27.988056,86.925278&sensor=false")
   }
   responseFuture onComplete {
-    case Success(GoogleApiResult(_, Elevation(_, elevation) :: _)) =>
+    case Right(GoogleApiResult(_, Elevation(_, elevation) :: _)) =>
       log.info("The elevation of Mt. Everest is: {} m", elevation)
       shutdown()
 
-    case Failure(error) =>
+    case Left(error) =>
       log.error(error, "Couldn't get elevation")
       shutdown()
   }
@@ -119,6 +52,5 @@
   def shutdown(): Unit = {
     IO(Http).ask(Http.CloseAll)(1.second).await
     system.shutdown()
->>>>>>> af24d2fa
   }
 }