--- conflicted
+++ resolved
@@ -2,12 +2,7 @@
 
 import java.io.File
 import org.parboiled.common.FileUtils
-<<<<<<< HEAD
-import akka.util.Duration
 import akka.util.duration._
-=======
-import scala.concurrent.duration._
->>>>>>> af24d2fa
 import akka.actor.{Props, Actor}
 import akka.io.Tcp
 import spray.routing.{HttpService, RequestContext}
@@ -17,6 +12,8 @@
 import spray.http._
 import MediaTypes._
 import CachingDirectives._
+import akka.util.FiniteDuration
+import akka.dispatch.ExecutionContext
 
 
 // we don't implement our route structure directly in the service actor because
@@ -36,10 +33,6 @@
 
 // this trait defines our service behavior independently from the service actor
 trait DemoService extends HttpService {
-
-  // we use the enclosing ActorContext's or ActorSystem's dispatcher for our Futures and Scheduler
-  implicit def executionContext = actorRefFactory.dispatcher
-
   val demoRoute = {
     get {
       path("") {
@@ -71,11 +64,7 @@
       } ~
       path("cached") {
         cache(simpleRouteCache) { ctx =>
-<<<<<<< HEAD
           in(1500.millis) {
-=======
-          in(1500 millis span) {
->>>>>>> af24d2fa
             ctx.complete("This resource is only slow the first time!\n" +
               "It was produced on " + DateTime.now.toIsoDateTimeString + "\n\n" +
               "(Note that your browser will likely enforce a cache invalidation with a\n" +
@@ -149,14 +138,8 @@
       }
     }
 
-<<<<<<< HEAD
-  def in[U](duration: Duration)(body: => U) {
-    actorSystem.scheduler.scheduleOnce(duration, new Runnable { def run() { body } })
-  }
-=======
   def in[U](duration: FiniteDuration)(body: => U): Unit =
     actorSystem.scheduler.scheduleOnce(duration)(body)
->>>>>>> af24d2fa
 
   lazy val largeTempFile: File = {
     val file = File.createTempFile("streamingTest", ".txt")
