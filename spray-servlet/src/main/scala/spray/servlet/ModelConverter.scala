/*
 * Copyright (C) 2011-2013 spray.io
 *
 * Licensed under the Apache License, Version 2.0 (the "License");
 * you may not use this file except in compliance with the License.
 * You may obtain a copy of the License at
 *
 * http://www.apache.org/licenses/LICENSE-2.0
 *
 * Unless required by applicable law or agreed to in writing, software
 * distributed under the License is distributed on an "AS IS" BASIS,
 * WITHOUT WARRANTIES OR CONDITIONS OF ANY KIND, either express or implied.
 * See the License for the specific language governing permissions and
 * limitations under the License.
 */

package spray.servlet

import java.io.IOException
import javax.servlet.http.HttpServletRequest
import scala.collection.JavaConverters._
import akka.event.LoggingAdapter
import spray.util.EmptyByteArray
import spray.http.parser.HttpParser
import spray.http._
import HttpHeaders._
import StatusCodes._
<<<<<<< HEAD
=======
import javax.servlet.ServletInputStream
import scala.annotation.tailrec
>>>>>>> af24d2fa

object ModelConverter {

  def toHttpRequest(hsRequest: HttpServletRequest)(implicit settings: ConnectorSettings, log: LoggingAdapter): HttpRequest = {
<<<<<<< HEAD
    import collection.JavaConverters._
    var contentType: ContentType = null
    var contentLength: Int = 0
    val rawHeaders = hsRequest.getHeaderNames.asScala.toList.map { name ⇒
      val value = hsRequest.getHeaders(name).asScala.mkString(", ")
      val lcName = name.toLowerCase
      lcName match {
        case "content-type" ⇒
          contentType = HttpParser.parseContentType(value) match {
            case Right(x)        ⇒ x
            case Left(errorInfo) ⇒ throw new IllegalRequestException(BadRequest, errorInfo)
          }
        case "content-length" ⇒
          contentLength =
            try value.toInt
            catch {
              case e: NumberFormatException ⇒
                throw new IllegalRequestException(BadRequest, RequestErrorInfo("Illegal Content-Length", e.getMessage))
            }
        case _ ⇒
      }
      RawHeader(lcName, value)
=======
    val rawHeaders = hsRequest.getHeaderNames.asScala.map { name ⇒
      RawHeader(name, hsRequest.getHeaders(name).asScala mkString ", ")
    }.toList
    val (errors, parsedHeaders) = HttpParser.parseHeaders(rawHeaders)
    if (!errors.isEmpty) errors.foreach(e ⇒ log.warning(e.formatPretty))
    val (contentType, contentLength) = parsedHeaders.foldLeft[(Option[ContentType], Option[Int])](None -> None) {
      case ((None, cl), `Content-Type`(ct))   ⇒ Some(ct) -> cl
      case ((ct, None), `Content-Length`(cl)) ⇒ ct -> Some(cl)
      case (result, _)                        ⇒ result
>>>>>>> af24d2fa
    }

    HttpRequest(
      method = toHttpMethod(hsRequest.getMethod),
      uri = rebuildUri(hsRequest),
      headers = addRemoteAddressHeader(hsRequest, rawHeaders),
      entity = toHttpEntity(hsRequest, contentType, contentLength),
      protocol = toHttpProtocol(hsRequest.getProtocol))
  }

  def toHttpMethod(name: String) =
    HttpMethods.getForKey(name)
      .getOrElse(throw new IllegalRequestException(MethodNotAllowed, ErrorInfo("Illegal HTTP method", name)))

  def rebuildUri(hsRequest: HttpServletRequest)(implicit settings: ConnectorSettings, log: LoggingAdapter) = {
    val requestUri = hsRequest.getRequestURI
<<<<<<< HEAD
    val uri = settings.RootPath match {
      case "" ⇒ requestUri
      case rootPath if requestUri.startsWith(rootPath) ⇒ requestUri.substring(rootPath.length)
=======
    val uri = settings.rootPath match {
      case ""                                         ⇒ requestUri
      case rootPath if requestUri startsWith rootPath ⇒ requestUri substring rootPath.length
>>>>>>> af24d2fa
      case rootPath ⇒
        log.warning("Received request outside of configured root-path, request uri '{}', configured root path '{}'",
          requestUri, rootPath)
        requestUri
    }
    val queryString = hsRequest.getQueryString
    try Uri(if (queryString != null && queryString.length > 0) uri + '?' + queryString else uri)
    catch {
      case e: IllegalUriException ⇒
        throw new IllegalRequestException(BadRequest, ErrorInfo("Illegal request URI", e.getMessage))
    }
  }

<<<<<<< HEAD
  def addRemoteAddressHeader(hsr: HttpServletRequest, headers: List[HttpHeader])(implicit settings: ConnectorSettings): List[HttpHeader] = {
    if (settings.RemoteAddressHeader) `Remote-Address`(hsr.getRemoteAddr) :: headers
=======
  def addRemoteAddressHeader(hsr: HttpServletRequest, headers: List[HttpHeader])(implicit settings: ConnectorSettings): List[HttpHeader] =
    if (settings.remoteAddressHeader) `Remote-Address`(hsr.getRemoteAddr) :: headers
>>>>>>> af24d2fa
    else headers

  def toHttpProtocol(name: String) =
    HttpProtocols.getForKey(name)
      .getOrElse(throw new IllegalRequestException(BadRequest, ErrorInfo("Illegal HTTP protocol", name)))

  def toHttpEntity(hsRequest: HttpServletRequest, contentType: Option[ContentType], contentLength: Option[Int])(implicit settings: ConnectorSettings, log: LoggingAdapter): HttpEntity = {
    @tailrec
    def drainRequestInputStream(buf: Array[Byte], inputStream: ServletInputStream, bytesRead: Int = 0): Array[Byte] =
      if (bytesRead < contentLength.get) {
        val count = inputStream.read(buf, bytesRead, contentLength.get - bytesRead)
        if (count >= 0) drainRequestInputStream(buf, inputStream, bytesRead + count)
        else throw new RequestProcessingException(InternalServerError, "Illegal Servlet request entity, " +
          "expected length " + contentLength + " but only has length " + bytesRead)
      } else buf

<<<<<<< HEAD
  def toHttpEntity(hsRequest: HttpServletRequest, contentType: ContentType, contentLength: Int)(implicit settings: ConnectorSettings, log: LoggingAdapter): HttpEntity = {
    def body: Array[Byte] = {
      if (contentLength > 0) {
        if (contentLength <= settings.MaxContentLength) {
          try {
            val buf = new Array[Byte](contentLength)
            val inputStream = hsRequest.getInputStream
            var bytesRead = 0
            while (bytesRead < contentLength) {
              val count = inputStream.read(buf, bytesRead, contentLength - bytesRead)
              if (count >= 0) bytesRead += count
              else throw new RequestProcessingException(InternalServerError, "Illegal Servlet request entity, " +
                "expected length " + contentLength + " but only has length " + bytesRead)
            }
            buf
          } catch {
=======
    val body =
      if (contentLength.isDefined && contentLength.get > 0) {
        if (contentLength.get <= settings.maxContentLength) {
          try drainRequestInputStream(new Array[Byte](contentLength.get), hsRequest.getInputStream)
          catch {
>>>>>>> af24d2fa
            case e: IOException ⇒
              log.error(e, "Could not read request entity")
              throw new RequestProcessingException(InternalServerError, "Could not read request entity")
          }
        } else throw new IllegalRequestException(RequestEntityTooLarge, ErrorInfo("HTTP message Content-Length " +
          contentLength.get + " exceeds the configured limit of " + settings.maxContentLength))
      } else EmptyByteArray
    if (contentType.isEmpty) HttpEntity(body) else HttpEntity(contentType.get, body)
  }

}<|MERGE_RESOLUTION|>--- conflicted
+++ resolved
@@ -25,39 +25,12 @@
 import spray.http._
 import HttpHeaders._
 import StatusCodes._
-<<<<<<< HEAD
-=======
 import javax.servlet.ServletInputStream
 import scala.annotation.tailrec
->>>>>>> af24d2fa
 
 object ModelConverter {
 
   def toHttpRequest(hsRequest: HttpServletRequest)(implicit settings: ConnectorSettings, log: LoggingAdapter): HttpRequest = {
-<<<<<<< HEAD
-    import collection.JavaConverters._
-    var contentType: ContentType = null
-    var contentLength: Int = 0
-    val rawHeaders = hsRequest.getHeaderNames.asScala.toList.map { name ⇒
-      val value = hsRequest.getHeaders(name).asScala.mkString(", ")
-      val lcName = name.toLowerCase
-      lcName match {
-        case "content-type" ⇒
-          contentType = HttpParser.parseContentType(value) match {
-            case Right(x)        ⇒ x
-            case Left(errorInfo) ⇒ throw new IllegalRequestException(BadRequest, errorInfo)
-          }
-        case "content-length" ⇒
-          contentLength =
-            try value.toInt
-            catch {
-              case e: NumberFormatException ⇒
-                throw new IllegalRequestException(BadRequest, RequestErrorInfo("Illegal Content-Length", e.getMessage))
-            }
-        case _ ⇒
-      }
-      RawHeader(lcName, value)
-=======
     val rawHeaders = hsRequest.getHeaderNames.asScala.map { name ⇒
       RawHeader(name, hsRequest.getHeaders(name).asScala mkString ", ")
     }.toList
@@ -67,7 +40,6 @@
       case ((None, cl), `Content-Type`(ct))   ⇒ Some(ct) -> cl
       case ((ct, None), `Content-Length`(cl)) ⇒ ct -> Some(cl)
       case (result, _)                        ⇒ result
->>>>>>> af24d2fa
     }
 
     HttpRequest(
@@ -84,15 +56,9 @@
 
   def rebuildUri(hsRequest: HttpServletRequest)(implicit settings: ConnectorSettings, log: LoggingAdapter) = {
     val requestUri = hsRequest.getRequestURI
-<<<<<<< HEAD
-    val uri = settings.RootPath match {
-      case "" ⇒ requestUri
-      case rootPath if requestUri.startsWith(rootPath) ⇒ requestUri.substring(rootPath.length)
-=======
     val uri = settings.rootPath match {
       case ""                                         ⇒ requestUri
       case rootPath if requestUri startsWith rootPath ⇒ requestUri substring rootPath.length
->>>>>>> af24d2fa
       case rootPath ⇒
         log.warning("Received request outside of configured root-path, request uri '{}', configured root path '{}'",
           requestUri, rootPath)
@@ -106,13 +72,8 @@
     }
   }
 
-<<<<<<< HEAD
-  def addRemoteAddressHeader(hsr: HttpServletRequest, headers: List[HttpHeader])(implicit settings: ConnectorSettings): List[HttpHeader] = {
-    if (settings.RemoteAddressHeader) `Remote-Address`(hsr.getRemoteAddr) :: headers
-=======
   def addRemoteAddressHeader(hsr: HttpServletRequest, headers: List[HttpHeader])(implicit settings: ConnectorSettings): List[HttpHeader] =
     if (settings.remoteAddressHeader) `Remote-Address`(hsr.getRemoteAddr) :: headers
->>>>>>> af24d2fa
     else headers
 
   def toHttpProtocol(name: String) =
@@ -129,30 +90,11 @@
           "expected length " + contentLength + " but only has length " + bytesRead)
       } else buf
 
-<<<<<<< HEAD
-  def toHttpEntity(hsRequest: HttpServletRequest, contentType: ContentType, contentLength: Int)(implicit settings: ConnectorSettings, log: LoggingAdapter): HttpEntity = {
-    def body: Array[Byte] = {
-      if (contentLength > 0) {
-        if (contentLength <= settings.MaxContentLength) {
-          try {
-            val buf = new Array[Byte](contentLength)
-            val inputStream = hsRequest.getInputStream
-            var bytesRead = 0
-            while (bytesRead < contentLength) {
-              val count = inputStream.read(buf, bytesRead, contentLength - bytesRead)
-              if (count >= 0) bytesRead += count
-              else throw new RequestProcessingException(InternalServerError, "Illegal Servlet request entity, " +
-                "expected length " + contentLength + " but only has length " + bytesRead)
-            }
-            buf
-          } catch {
-=======
     val body =
       if (contentLength.isDefined && contentLength.get > 0) {
         if (contentLength.get <= settings.maxContentLength) {
           try drainRequestInputStream(new Array[Byte](contentLength.get), hsRequest.getInputStream)
           catch {
->>>>>>> af24d2fa
             case e: IOException ⇒
               log.error(e, "Could not read request entity")
               throw new RequestProcessingException(InternalServerError, "Could not read request entity")
