/*
 * Copyright (C) 2011-2013 spray.io
 *
 * Licensed under the Apache License, Version 2.0 (the "License");
 * you may not use this file except in compliance with the License.
 * You may obtain a copy of the License at
 *
 * http://www.apache.org/licenses/LICENSE-2.0
 *
 * Unless required by applicable law or agreed to in writing, software
 * distributed under the License is distributed on an "AS IS" BASIS,
 * WITHOUT WARRANTIES OR CONDITIONS OF ANY KIND, either express or implied.
 * See the License for the specific language governing permissions and
 * limitations under the License.
 */

package spray.httpx.marshalling

<<<<<<< HEAD
import spray.http.{ ContentType, HttpEntity }
=======
import spray.http.{ HttpBody, ContentType, HttpEntity }
>>>>>>> af24d2fa
import akka.actor.ActorRef

trait MarshallingContext { self ⇒

  /**
   * Determines whether the given ContentType is acceptable.
   * If the given ContentType does not define a charset an accepted charset is selected, i.e. the method guarantees
   * that, if a ContentType instance is returned within the option, it will contain a defined charset.
   */
  def tryAccept(contentType: ContentType): Option[ContentType]

  /**
   * Signals that the Marshaller rejects the marshalling request because
   * none of its target ContentTypes is accepted.
   */
  def rejectMarshalling(supported: Seq[ContentType])

  /**
   * Receives the end product entity of a Marshalling.
   */
  def marshalTo(entity: HttpEntity)

  /**
   * Handles the given error.
   * Calling this method rather than throwing the exception directly allows the error to transcend thread boundaries
   * and contexts, e.g. when channeling an error from a future execution back to the original scope.
   */
  def handleError(error: Throwable)

  /**
   * Uses the given entity to start a chunked response stream.
   * The method returns an ActorRef that should be used as the channel for subsequent [[spray.http.MessageChunk]]
   * instances and the finalizing [[spray.http.ChunkedMessageEnd]].
   * If a ack is defined it will be sent back to the sender after the initial message part has been successfully
   * passed to the network.
   */
  def startChunkedMessage(entity: HttpEntity, ack: Option[Any] = None)(implicit sender: ActorRef): ActorRef

  /**
   * Creates a new MarshallingContext based on this one, that overrides the ContentType of the produced entity
   * with the given one.
   */
  def withContentTypeOverriding(contentType: ContentType): MarshallingContext =
    new DelegatingMarshallingContext(self) {
      override def tryAccept(ct: ContentType) =
        Some(if (contentType.isCharsetDefined) ct.withCharset(contentType.charset) else ct)
      override def marshalTo(entity: HttpEntity) { self.marshalTo(overrideContentType(entity)) }
<<<<<<< HEAD
      override def startChunkedMessage(entity: HttpEntity, sentAck: Option[Any])(implicit sender: ActorRef) =
        self.startChunkedMessage(overrideContentType(entity), sentAck)
      def overrideContentType(entity: HttpEntity) = entity.map((ct, buf) ⇒ (contentType, buf))
=======
      override def startChunkedMessage(entity: HttpEntity, ack: Option[Any])(implicit sender: ActorRef) =
        self.startChunkedMessage(overrideContentType(entity), ack)
      def overrideContentType(entity: HttpEntity) =
        entity.flatMap { case HttpBody(ct, buf) ⇒ HttpEntity(contentType, buf) }
>>>>>>> af24d2fa
    }
}

/**
 * A convenience helper base class simplifying the construction of MarshallingContext that
 * wrap another MarshallingContext with some extra logic.
 */
class DelegatingMarshallingContext(underlying: MarshallingContext) extends MarshallingContext {
  def tryAccept(contentType: ContentType) = underlying.tryAccept(contentType)
  def rejectMarshalling(supported: Seq[ContentType]) { underlying.rejectMarshalling(supported) }
  def marshalTo(entity: HttpEntity) { underlying.marshalTo(entity) }
  def handleError(error: Throwable) { underlying.handleError(error) }
  def startChunkedMessage(entity: HttpEntity, ack: Option[Any] = None)(implicit sender: ActorRef) =
    underlying.startChunkedMessage(entity, ack)
}<|MERGE_RESOLUTION|>--- conflicted
+++ resolved
@@ -16,11 +16,7 @@
 
 package spray.httpx.marshalling
 
-<<<<<<< HEAD
-import spray.http.{ ContentType, HttpEntity }
-=======
 import spray.http.{ HttpBody, ContentType, HttpEntity }
->>>>>>> af24d2fa
 import akka.actor.ActorRef
 
 trait MarshallingContext { self ⇒
@@ -68,16 +64,10 @@
       override def tryAccept(ct: ContentType) =
         Some(if (contentType.isCharsetDefined) ct.withCharset(contentType.charset) else ct)
       override def marshalTo(entity: HttpEntity) { self.marshalTo(overrideContentType(entity)) }
-<<<<<<< HEAD
-      override def startChunkedMessage(entity: HttpEntity, sentAck: Option[Any])(implicit sender: ActorRef) =
-        self.startChunkedMessage(overrideContentType(entity), sentAck)
-      def overrideContentType(entity: HttpEntity) = entity.map((ct, buf) ⇒ (contentType, buf))
-=======
       override def startChunkedMessage(entity: HttpEntity, ack: Option[Any])(implicit sender: ActorRef) =
         self.startChunkedMessage(overrideContentType(entity), ack)
       def overrideContentType(entity: HttpEntity) =
         entity.flatMap { case HttpBody(ct, buf) ⇒ HttpEntity(contentType, buf) }
->>>>>>> af24d2fa
     }
 }
 
